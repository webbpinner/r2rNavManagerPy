--- conflicted
+++ resolved
@@ -1,20 +1,6 @@
 # r2rNavManagerPy
 
 ## Overview
-<<<<<<< HEAD
-
-### navparse.py
-
-### navinfo.py
-
-### navqa.py
-
-### navexport.py
-
-## Install
-
-## Parsers
-=======
 This project is a port of the offical PHP5/Java r2rNavManager project to Python3.  With PHP5 at end-of-life it made sense to port the very useful r2rNavManager to a modern/supported programming language.
 
 ## Repository Layout
@@ -326,5 +312,4 @@
 ./venv/bin/python ./bin/navexport.py -v -q --meta cruise_id=FK190315 -o ./sample_output/FK190315_bestres.geocsv ./sample_output/sample_data.r2rnav
 ./venv/bin/python ./bin/navexport.py -v -q --meta cruise_id=FK190315 -t 1min -o ./sample_output/FK190315_1min.geocsv ./sample_output/sample_data.r2rnav
 ./venv/bin/python ./bin/navexport.py -v -q --meta cruise_id=FK190315 -t control -o ./sample_output/FK190315_control.geocsv ./sample_output/sample_data.r2rnav
-```
->>>>>>> 7c134915
+```